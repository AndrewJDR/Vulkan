/*
* Vulkan Example base class
*
* Copyright (C) 2016 by Sascha Willems - www.saschawillems.de
*
* This code is licensed under the MIT license (MIT) (http://opensource.org/licenses/MIT)
*/

#pragma once

#ifdef _WIN32
#pragma comment(linker, "/subsystem:windows")
#include <windows.h>
#include <fcntl.h>
#include <io.h>
#elif defined(__ANDROID__)
#include <android/native_activity.h>
#include <android/asset_manager.h>
#include <android_native_app_glue.h>
#include "vulkanandroid.h"
#elif defined(__linux__)
#include <xcb/xcb.h>
#endif

#include <iostream>
#include <chrono>

#define GLM_FORCE_RADIANS
#define GLM_FORCE_DEPTH_ZERO_TO_ONE
#include <glm/glm.hpp>
#include <string>
#include <array>

#include "vulkan/vulkan.h"

#include "keycodes.hpp"
#include "vulkantools.h"
#include "vulkandebug.h"

#include "vulkandevice.hpp"
#include "vulkanswapchain.hpp"
#include "vulkanTextureLoader.hpp"
#include "vulkanMeshLoader.hpp"
#include "vulkantextoverlay.hpp"
#include "camera.hpp"

// Function pointer for getting physical device fetures to be enabled
typedef VkPhysicalDeviceFeatures (*PFN_GetEnabledFeatures)();

class VulkanExampleBase
{
private:	
	// Set to true when example is created with enabled validation layers
	bool enableValidation = false;
	// Set to true when the debug marker extension is detected
	bool enableDebugMarkers = false;
	// Set to true if v-sync will be forced for the swapchain
	bool enableVSync = false;
	// Device features enabled by the example
	// If not set, no additional features are enabled (may result in validation layer errors)
	VkPhysicalDeviceFeatures enabledFeatures = {};
	// fps timer (one second interval)
	float fpsTimer = 0.0f;
	// Create application wide Vulkan instance
	VkResult createInstance(bool enableValidation);
	// Get window title with example name, device, et.
	std::string getWindowTitle();
	/** brief Indicates that the view (position, rotation) has changed and */
	bool viewUpdated = false;
	// Destination dimensions for resizing the window
	uint32_t destWidth;
	uint32_t destHeight;
	// Called if the window is resized and some resources have to be recreatesd
	void windowResize();
protected:
	// Last frame time, measured using a high performance timer (if available)
	float frameTimer = 1.0f;
	// Frame counter to display fps
	uint32_t frameCounter = 0;
	uint32_t lastFPS = 0;
	// Vulkan instance, stores all per-application states
	VkInstance instance;
	// Physical device (GPU) that Vulkan will ise
	VkPhysicalDevice physicalDevice;
	// Stores physical device properties (for e.g. checking device limits)
	VkPhysicalDeviceProperties deviceProperties;
	// Stores phyiscal device features (for e.g. checking if a feature is available)
	VkPhysicalDeviceFeatures deviceFeatures;
	// Stores all available memory (type) properties for the physical device
	VkPhysicalDeviceMemoryProperties deviceMemoryProperties;
	/** @brief Logical device, application's view of the physical device (GPU) */
	// todo: getter? should always point to VulkanDevice->device
	VkDevice device;
	/** @brief Encapsulated physical and logical vulkan device */
	vk::VulkanDevice *vulkanDevice;
	// Handle to the device graphics queue that command buffers are submitted to
	VkQueue queue;
	// Color buffer format
	VkFormat colorformat = VK_FORMAT_B8G8R8A8_UNORM;
	// Depth buffer format
	// Depth format is selected during Vulkan initialization
	VkFormat depthFormat;
	// Command buffer pool
	VkCommandPool cmdPool;
	// Command buffer used for setup
	VkCommandBuffer setupCmdBuffer = VK_NULL_HANDLE;
<<<<<<< HEAD
	// Pipeline stage flags for the submit info structure
	VkPipelineStageFlags submitPipelineStages = VK_PIPELINE_STAGE_BOTTOM_OF_PIPE_BIT;
=======
	// Command buffer for submitting a post present image barrier
	std::vector<VkCommandBuffer> postPresentCmdBuffers = { VK_NULL_HANDLE };
	// Command buffers for submitting a pre present image barrier
	std::vector<VkCommandBuffer> prePresentCmdBuffers = { VK_NULL_HANDLE };
	/** @brief Pipeline stages used to wait at for graphics queue submissions */
	VkPipelineStageFlags submitPipelineStages = VK_PIPELINE_STAGE_COLOR_ATTACHMENT_OUTPUT_BIT;
>>>>>>> fd2859b8
	// Contains command buffers and semaphores to be presented to the queue
	VkSubmitInfo submitInfo;
	// Command buffers used for rendering
	std::vector<VkCommandBuffer> drawCmdBuffers;
	// Global render pass for frame buffer writes
	VkRenderPass renderPass;
	// List of available frame buffers (same as number of swap chain images)
	std::vector<VkFramebuffer>frameBuffers;
	// Active frame buffer index
	uint32_t currentBuffer = 0;
	// Descriptor set pool
	VkDescriptorPool descriptorPool = VK_NULL_HANDLE;
	// List of shader modules created (stored for cleanup)
	std::vector<VkShaderModule> shaderModules;
	// Pipeline cache object
	VkPipelineCache pipelineCache;
	// Wraps the swap chain to present images (framebuffers) to the windowing system
	VulkanSwapChain swapChain;
	// Synchronization semaphores
	struct {
		// Swap chain image presentation
		VkSemaphore presentComplete;
		// Command buffer submission and execution
		VkSemaphore renderComplete;
		// Text overlay submission and execution
		VkSemaphore textOverlayComplete;
	} semaphores;
	// Simple texture loader
	vkTools::VulkanTextureLoader *textureLoader = nullptr;
	// Returns the base asset path (for shaders, models, textures) depending on the os
	const std::string getAssetPath();
public: 
	bool prepared = false;
	uint32_t width = 1280;
	uint32_t height = 720;

	VkClearColorValue defaultClearColor = { { 0.025f, 0.025f, 0.025f, 1.0f } };

	float zoom = 0;

	// Defines a frame rate independent timer value clamped from -1.0...1.0
	// For use in animations, rotations, etc.
	float timer = 0.0f;
	// Multiplier for speeding up (or slowing down) the global timer
	float timerSpeed = 0.25f;
	
	bool paused = false;

	bool enableTextOverlay = false;
	VulkanTextOverlay *textOverlay;

	// Use to adjust mouse rotation speed
	float rotationSpeed = 1.0f;
	// Use to adjust mouse zoom speed
	float zoomSpeed = 1.0f;

	Camera camera;

	glm::vec3 rotation = glm::vec3();
	glm::vec3 cameraPos = glm::vec3();
	glm::vec2 mousePos;

	std::string title = "Vulkan Example";
	std::string name = "vulkanExample";

	struct 
	{
		VkImage image;
		VkDeviceMemory mem;
		VkImageView view;
	} depthStencil;

	// Gamepad state (only one pad supported)
	struct
	{
		glm::vec2 axisLeft = glm::vec2(0.0f);
		glm::vec2 axisRight = glm::vec2(0.0f);
	} gamePadState;

	// OS specific 
#if defined(_WIN32)
	HWND window;
	HINSTANCE windowInstance;
#elif defined(__ANDROID__)
	android_app* androidApp;
	// true if application has focused, false if moved to background
	bool focused = false;
#elif defined(__linux__)
	struct {
		bool left = false;
		bool right = false;
		bool middle = false;
	} mouseButtons;
	bool quit = false;
	xcb_connection_t *connection;
	xcb_screen_t *screen;
	xcb_window_t window;
	xcb_intern_atom_reply_t *atom_wm_delete_window;
#endif

	// Default ctor
	VulkanExampleBase(bool enableValidation, PFN_GetEnabledFeatures enabledFeaturesFn = nullptr);

	// dtor
	~VulkanExampleBase();

	// Setup the vulkan instance, enable required extensions and connect to the physical device (GPU)
	void initVulkan(bool enableValidation);

#if defined(_WIN32)
	void setupConsole(std::string title);
	HWND setupWindow(HINSTANCE hinstance, WNDPROC wndproc);
	void handleMessages(HWND hWnd, UINT uMsg, WPARAM wParam, LPARAM lParam);
#elif defined(__ANDROID__)
	static int32_t handleAppInput(struct android_app* app, AInputEvent* event);
	static void handleAppCommand(android_app* app, int32_t cmd);
#elif defined(__linux__)
	xcb_window_t setupWindow();
	void initxcbConnection();
	void handleEvent(const xcb_generic_event_t *event);
#endif
	// Pure virtual render function (override in derived class)
	virtual void render() = 0;
	// Called when view change occurs
	// Can be overriden in derived class to e.g. update uniform buffers 
	// Containing view dependant matrices
	virtual void viewChanged();
	// Called if a key is pressed
	// Can be overriden in derived class to do custom key handling
	virtual void keyPressed(uint32_t keyCode);
	// Called when the window has been resized
	// Can be overriden in derived class to recreate or rebuild resources attached to the frame buffer / swapchain
	virtual void windowResized();
	// Pure virtual function to be overriden by the dervice class
	// Called in case of an event where e.g. the framebuffer has to be rebuild and thus
	// all command buffers that may reference this
	virtual void buildCommandBuffers();

	// Creates a new (graphics) command pool object storing command buffers
	void createCommandPool();
	// Setup default depth and stencil views
	virtual void setupDepthStencil();
	// Create framebuffers for all requested swap chain images
	// Can be overriden in derived class to setup a custom framebuffer (e.g. for MSAA)
	virtual void setupFrameBuffer();
	// Setup a default render pass
	// Can be overriden in derived class to setup a custom render pass (e.g. for MSAA)
	virtual void setupRenderPass();

	// Connect and prepare the swap chain
	void initSwapchain();
	// Create swap chain images
	void setupSwapChain();

	// Check if command buffers are valid (!= VK_NULL_HANDLE)
	bool checkCommandBuffers();
	// Create command buffers for drawing commands
	void createCommandBuffers();
	// Destroy all command buffers and set their handles to VK_NULL_HANDLE
	// May be necessary during runtime if options are toggled 
	void destroyCommandBuffers();
	// Create command buffer for setup commands
	void createSetupCommandBuffer();
	// Finalize setup command bufferm submit it to the queue and remove it
	void flushSetupCommandBuffer();

	// Command buffer creation
	// Creates and returns a new command buffer
	VkCommandBuffer createCommandBuffer(VkCommandBufferLevel level, bool begin);
	// End the command buffer, submit it to the queue and free (if requested)
	// Note : Waits for the queue to become idle
	void flushCommandBuffer(VkCommandBuffer commandBuffer, VkQueue queue, bool free);

	// Create a cache pool for rendering pipelines
	void createPipelineCache();

	// Prepare commonly used Vulkan functions
	virtual void prepare();

	// Load a SPIR-V shader
	VkPipelineShaderStageCreateInfo loadShader(std::string fileName, VkShaderStageFlagBits stage);
	
	// Create a buffer, fill it with data (if != NULL) and bind buffer memory
	VkBool32 createBuffer(
		VkBufferUsageFlags usageFlags,
		VkMemoryPropertyFlags memoryPropertyFlags,
		VkDeviceSize size,
		void *data,
		VkBuffer *buffer,
		VkDeviceMemory *memory);
	// This version always uses HOST_VISIBLE memory
	VkBool32 createBuffer(
		VkBufferUsageFlags usage,
		VkDeviceSize size,
		void *data,
		VkBuffer *buffer,
		VkDeviceMemory *memory);
	// Overload that assigns buffer info to descriptor
	VkBool32 createBuffer(
		VkBufferUsageFlags usage,
		VkDeviceSize size,
		void *data,
		VkBuffer *buffer,
		VkDeviceMemory *memory,
		VkDescriptorBufferInfo *descriptor);
	// Overload to pass memory property flags
	VkBool32 createBuffer(
		VkBufferUsageFlags usage,
		VkMemoryPropertyFlags memoryPropertyFlags,
		VkDeviceSize size,
		void *data,
		VkBuffer *buffer,
		VkDeviceMemory *memory,
		VkDescriptorBufferInfo *descriptor);

	// Load a mesh (using ASSIMP) and create vulkan vertex and index buffers with given vertex layout
	void loadMesh(
		std::string fiename, 
		vkMeshLoader::MeshBuffer *meshBuffer, 
		std::vector<vkMeshLoader::VertexLayout> vertexLayout, 
		float scale);
	void loadMesh(
		std::string filename, 
		vkMeshLoader::MeshBuffer *meshBuffer, 
		std::vector<vkMeshLoader::VertexLayout> 
		vertexLayout, 
		vkMeshLoader::MeshCreateInfo *meshCreateInfo);

	// Start the main render loop
	void renderLoop();

	void updateTextOverlay();

	// Called when the text overlay is updating
	// Can be overriden in derived class to add custom text to the overlay
	virtual void getOverlayText(VulkanTextOverlay * textOverlay);

	// Prepare the frame for workload submission
	// - Acquires the next image from the swap chain 
	// - Sets the default wait and signal semaphores
	void prepareFrame();

	// Submit the frames' workload 
	// - Submits the text overlay (if enabled)
	void submitFrame();

};

// OS specific macros for the example main entry points
#if defined(_WIN32)
// Windows entry point
#define VULKAN_EXAMPLE_MAIN()																		\
VulkanExample *vulkanExample;																		\
LRESULT CALLBACK WndProc(HWND hWnd, UINT uMsg, WPARAM wParam, LPARAM lParam)						\
{																									\
	if (vulkanExample != NULL)																		\
	{																								\
		vulkanExample->handleMessages(hWnd, uMsg, wParam, lParam);									\
	}																								\
	return (DefWindowProc(hWnd, uMsg, wParam, lParam));												\
}																									\
int APIENTRY WinMain(HINSTANCE hInstance, HINSTANCE hPrevInstance, LPSTR pCmdLine, int nCmdShow)	\
{																									\
	vulkanExample = new VulkanExample();															\
	vulkanExample->setupWindow(hInstance, WndProc);													\
	vulkanExample->initSwapchain();																	\
	vulkanExample->prepare();																		\
	vulkanExample->renderLoop();																	\
	delete(vulkanExample);																			\
	return 0;																						\
}																									
#elif defined(__ANDROID__)
// Android entry point
// A note on app_dummy(): This is required as the compiler may otherwise remove the main entry point of the application
#define VULKAN_EXAMPLE_MAIN()																		\
VulkanExample *vulkanExample;																		\
void android_main(android_app* state)																\
{																									\
	app_dummy();																					\
	vulkanExample = new VulkanExample();															\
	state->userData = vulkanExample;																\
	state->onAppCmd = VulkanExample::handleAppCommand;												\
	state->onInputEvent = VulkanExample::handleAppInput;											\
	vulkanExample->androidApp = state;																\
	vulkanExample->renderLoop();																	\
	delete(vulkanExample);																			\
}
#elif defined(__linux__)
// Linux entry point
// todo: extract command line arguments
#define VULKAN_EXAMPLE_MAIN()																		\
VulkanExample *vulkanExample;																		\
static void handleEvent(const xcb_generic_event_t *event)											\
{																									\
	if (vulkanExample != NULL)																		\
	{																								\
		vulkanExample->handleEvent(event);															\
	}																								\
}																									\
int main(const int argc, const char *argv[])													    \
{																									\
	vulkanExample = new VulkanExample();															\
	vulkanExample->setupWindow();					 												\
	vulkanExample->initSwapchain();																	\
	vulkanExample->prepare();																		\
	vulkanExample->renderLoop();																	\
	delete(vulkanExample);																			\
	return 0;																						\
}
#endif<|MERGE_RESOLUTION|>--- conflicted
+++ resolved
@@ -104,17 +104,8 @@
 	VkCommandPool cmdPool;
 	// Command buffer used for setup
 	VkCommandBuffer setupCmdBuffer = VK_NULL_HANDLE;
-<<<<<<< HEAD
-	// Pipeline stage flags for the submit info structure
-	VkPipelineStageFlags submitPipelineStages = VK_PIPELINE_STAGE_BOTTOM_OF_PIPE_BIT;
-=======
-	// Command buffer for submitting a post present image barrier
-	std::vector<VkCommandBuffer> postPresentCmdBuffers = { VK_NULL_HANDLE };
-	// Command buffers for submitting a pre present image barrier
-	std::vector<VkCommandBuffer> prePresentCmdBuffers = { VK_NULL_HANDLE };
 	/** @brief Pipeline stages used to wait at for graphics queue submissions */
 	VkPipelineStageFlags submitPipelineStages = VK_PIPELINE_STAGE_COLOR_ATTACHMENT_OUTPUT_BIT;
->>>>>>> fd2859b8
 	// Contains command buffers and semaphores to be presented to the queue
 	VkSubmitInfo submitInfo;
 	// Command buffers used for rendering
